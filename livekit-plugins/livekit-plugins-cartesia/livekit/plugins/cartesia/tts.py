# Copyright 2023 LiveKit, Inc.
#
# Licensed under the Apache License, Version 2.0 (the "License");
# you may not use this file except in compliance with the License.
# You may obtain a copy of the License at
#
#     http://www.apache.org/licenses/LICENSE-2.0
#
# Unless required by applicable law or agreed to in writing, software
# distributed under the License is distributed on an "AS IS" BASIS,
# WITHOUT WARRANTIES OR CONDITIONS OF ANY KIND, either express or implied.
# See the License for the specific language governing permissions and
# limitations under the License.

from __future__ import annotations

import asyncio
import base64
import json
import os
from dataclasses import dataclass
from typing import Any

import aiohttp
from livekit import rtc
from livekit.agents import (
    DEFAULT_API_CONNECT_OPTIONS,
    APIConnectionError,
    APIConnectOptions,
    APIStatusError,
    APITimeoutError,
    tokenize,
    tts,
    utils,
)

from .log import logger
from .models import (
    TTSDefaultVoiceId,
    TTSEncoding,
    TTSModels,
    TTSVoiceEmotion,
    TTSVoiceSpeed,
)

API_AUTH_HEADER = "X-API-Key"
API_VERSION_HEADER = "Cartesia-Version"
API_VERSION = "2024-06-10"

NUM_CHANNELS = 1
BUFFERED_WORDS_COUNT = 3


@dataclass
class _TTSOptions:
    model: TTSModels | str
    encoding: TTSEncoding
    sample_rate: int
    voice: str | list[float]
    speed: TTSVoiceSpeed | float | None
    emotion: list[TTSVoiceEmotion | str] | None
    api_key: str
    language: str
    base_url: str

    def get_http_url(self, path: str) -> str:
        return f"{self.base_url}{path}"

    def get_ws_url(self, path: str) -> str:
        return f"{self.base_url.replace('http', 'ws', 1)}{path}"


class TTS(tts.TTS):
    def __init__(
        self,
        *,
        model: TTSModels | str = "sonic",
        language: str = "en",
        encoding: TTSEncoding = "pcm_s16le",
        voice: str | list[float] = TTSDefaultVoiceId,
        speed: TTSVoiceSpeed | float | None = None,
        emotion: list[TTSVoiceEmotion | str] | None = None,
        sample_rate: int = 24000,
        api_key: str | None = None,
        http_session: aiohttp.ClientSession | None = None,
        base_url: str = "https://api.cartesia.ai",
    ) -> None:
        """
        Create a new instance of Cartesia TTS.

        See https://docs.cartesia.ai/reference/web-socket/stream-speech/stream-speech for more details on the the Cartesia API.

        Args:
            model (TTSModels, optional): The Cartesia TTS model to use. Defaults to "sonic-english".
            language (str, optional): The language code for synthesis. Defaults to "en".
            encoding (TTSEncoding, optional): The audio encoding format. Defaults to "pcm_s16le".
            voice (str | list[float], optional): The voice ID or embedding array.
            speed (TTSVoiceSpeed | float, optional): Voice Control - Speed (https://docs.cartesia.ai/user-guides/voice-control)
            emotion (list[TTSVoiceEmotion], optional): Voice Control - Emotion (https://docs.cartesia.ai/user-guides/voice-control)
            sample_rate (int, optional): The audio sample rate in Hz. Defaults to 24000.
            api_key (str, optional): The Cartesia API key. If not provided, it will be read from the CARTESIA_API_KEY environment variable.
            http_session (aiohttp.ClientSession | None, optional): An existing aiohttp ClientSession to use. If not provided, a new session will be created.
            base_url (str, optional): The base URL for the Cartesia API. Defaults to "https://api.cartesia.ai".
        """

        super().__init__(
            capabilities=tts.TTSCapabilities(streaming=True),
            sample_rate=sample_rate,
            num_channels=NUM_CHANNELS,
        )

        api_key = api_key or os.environ.get("CARTESIA_API_KEY")
        if not api_key:
            raise ValueError("CARTESIA_API_KEY must be set")

        self._opts = _TTSOptions(
            model=model,
            language=language,
            encoding=encoding,
            sample_rate=sample_rate,
            voice=voice,
            speed=speed,
            emotion=emotion,
            api_key=api_key,
            base_url=base_url,
        )
        self._session = http_session

    def _ensure_session(self) -> aiohttp.ClientSession:
        if not self._session:
            self._session = utils.http_context.http_session()

        return self._session

    def update_options(
        self,
        *,
        model: TTSModels | None = None,
        language: str | None = None,
        voice: str | list[float] | None = None,
        speed: TTSVoiceSpeed | float | None = None,
        emotion: list[TTSVoiceEmotion | str] | None = None,
    ) -> None:
        """
        Update the Text-to-Speech (TTS) configuration options.

        This method allows updating the TTS settings, including model type, language, voice, speed,
        and emotion. If any parameter is not provided, the existing value will be retained.

        Args:
            model (TTSModels, optional): The Cartesia TTS model to use. Defaults to "sonic-english".
            language (str, optional): The language code for synthesis. Defaults to "en".
            voice (str | list[float], optional): The voice ID or embedding array.
            speed (TTSVoiceSpeed | float, optional): Voice Control - Speed (https://docs.cartesia.ai/user-guides/voice-control)
            emotion (list[TTSVoiceEmotion], optional): Voice Control - Emotion (https://docs.cartesia.ai/user-guides/voice-control)
        """
        self._opts.model = model or self._opts.model
        self._opts.language = language or self._opts.language
        self._opts.voice = voice or self._opts.voice
        self._opts.speed = speed or self._opts.speed
        if emotion is not None:
            self._opts.emotion = emotion

    def synthesize(
        self,
        text: str,
        *,
        conn_options: APIConnectOptions = DEFAULT_API_CONNECT_OPTIONS,
    ) -> ChunkedStream:
        return ChunkedStream(
            tts=self,
            input_text=text,
            conn_options=conn_options,
            opts=self._opts,
            session=self._ensure_session(),
        )

    def stream(
        self, *, conn_options: APIConnectOptions = DEFAULT_API_CONNECT_OPTIONS
    ) -> "SynthesizeStream":
        return SynthesizeStream(
            tts=self,
            conn_options=conn_options,
            opts=self._opts,
            session=self._ensure_session(),
        )


class ChunkedStream(tts.ChunkedStream):
    """Synthesize chunked text using the bytes endpoint"""

    def __init__(
        self,
        *,
        tts: TTS,
        input_text: str,
        conn_options: APIConnectOptions,
        opts: _TTSOptions,
        session: aiohttp.ClientSession,
    ) -> None:
        super().__init__(tts=tts, input_text=input_text, conn_options=conn_options)
        self._opts, self._session = opts, session

    async def _run(self) -> None:
        request_id = utils.shortuuid()
        bstream = utils.audio.AudioByteStream(
            sample_rate=self._opts.sample_rate, num_channels=NUM_CHANNELS
        )

        json = _to_cartesia_options(self._opts)
        json["transcript"] = self._input_text

        headers = {
            API_AUTH_HEADER: self._opts.api_key,
            API_VERSION_HEADER: API_VERSION,
        }

        try:
            async with self._session.post(
                self._opts.get_http_url("/tts/bytes"),
                headers=headers,
                json=json,
                timeout=aiohttp.ClientTimeout(
                    total=30,
                    sock_connect=self._conn_options.timeout,
                ),
            ) as resp:
                resp.raise_for_status()
                async for data, _ in resp.content.iter_chunks():
                    for frame in bstream.write(data):
                        self._event_ch.send_nowait(
                            tts.SynthesizedAudio(
                                request_id=request_id,
                                frame=frame,
                            )
                        )

                for frame in bstream.flush():
                    self._event_ch.send_nowait(
                        tts.SynthesizedAudio(request_id=request_id, frame=frame)
                    )
        except asyncio.TimeoutError as e:
            raise APITimeoutError() from e
        except aiohttp.ClientResponseError as e:
            raise APIStatusError(
                message=e.message,
                status_code=e.status,
                request_id=None,
                body=None,
            ) from e
        except Exception as e:
            raise APIConnectionError() from e


class SynthesizeStream(tts.SynthesizeStream):
    def __init__(
        self,
        *,
        tts: TTS,
        conn_options: APIConnectOptions,
        opts: _TTSOptions,
        session: aiohttp.ClientSession,
    ):
        super().__init__(tts=tts, conn_options=conn_options)
        self._opts, self._session = opts, session
        self._sent_tokenizer = tokenize.basic.SentenceTokenizer(
            min_sentence_len=BUFFERED_WORDS_COUNT
        )

    async def _run(self) -> None:
        self._segments_ch = utils.aio.Chan[tokenize.SentenceStream]()

        @utils.log_exceptions(logger=logger)
        async def _tokenize_input():
            """tokenize text from the input_ch to words"""
            input_stream = None
            async for input in self._input_ch:
                if isinstance(input, str):
                    if input_stream is None:
                        # new segment (after flush for e.g)
                        input_stream = self._sent_tokenizer.stream()
                        self._segments_ch.send_nowait(input_stream)

                    input_stream.push_text(input)
                elif isinstance(input, self._FlushSentinel):
                    if input_stream is not None:
                        input_stream.end_input()

                    input_stream = None
            self._segments_ch.close()

        @utils.log_exceptions(logger=logger)
        async def _run_segments(ws: aiohttp.ClientWebSocketResponse):
            async for input_stream in self._segments_ch:
                await self._run_ws(input_stream, ws)

        url = f"wss://api.cartesia.ai/tts/websocket?api_key={self._opts.api_key}&cartesia_version={API_VERSION}"

        ws: aiohttp.ClientWebSocketResponse | None = None

        try:
            ws = await asyncio.wait_for(
                self._session.ws_connect(url), self._conn_options.timeout
            )
            tasks = [
                asyncio.create_task(_tokenize_input()),
                asyncio.create_task(_run_segments(ws)),
            ]
            try:
                await asyncio.gather(*tasks)
            finally:
                await utils.aio.gracefully_cancel(*tasks)
        finally:
            if ws is not None:
                await ws.close()

    async def _run_ws(
        self,
        input_stream: tokenize.SentenceStream,
        ws: aiohttp.ClientWebSocketResponse,
    ) -> None:
        request_id = utils.shortuuid()
        done_segment = False

        async def _sentence_stream_task(ws: aiohttp.ClientWebSocketResponse):
            nonlocal done_segment
            base_pkt = _to_cartesia_options(self._opts)
            async for ev in input_stream:
                token_pkt = base_pkt.copy()
                token_pkt["context_id"] = request_id
                token_pkt["transcript"] = ev.token + " "
                token_pkt["continue"] = True
                self._mark_started()
                await ws.send_str(json.dumps(token_pkt))

            end_pkt = base_pkt.copy()
            end_pkt["context_id"] = request_id
            end_pkt["transcript"] = " "
            end_pkt["continue"] = False
            done_segment = True
            await ws.send_str(json.dumps(end_pkt))

        async def _recv_task(ws: aiohttp.ClientWebSocketResponse):
            nonlocal done_segment
            audio_bstream = utils.audio.AudioByteStream(
                sample_rate=self._opts.sample_rate,
                num_channels=NUM_CHANNELS,
            )

            last_frame: rtc.AudioFrame | None = None

            def _send_last_frame(*, segment_id: str, is_final: bool) -> None:
                nonlocal last_frame
                if last_frame is not None:
                    self._event_ch.send_nowait(
                        tts.SynthesizedAudio(
                            request_id=request_id,
                            segment_id=segment_id,
                            frame=last_frame,
                            is_final=is_final,
                        )
                    )

                    last_frame = None

            while True:
                msg = await ws.receive()
                if msg.type in (
                    aiohttp.WSMsgType.CLOSED,
                    aiohttp.WSMsgType.CLOSE,
                    aiohttp.WSMsgType.CLOSING,
                ):
                    if not done_segment:
                        raise APIStatusError(
                            "Cartesia connection closed unexpectedly",
                            request_id=request_id,
                        )
                    return

                if msg.type != aiohttp.WSMsgType.TEXT:
                    logger.warning("unexpected Cartesia message type %s", msg.type)
                    continue

                data = json.loads(msg.data)
                segment_id = data.get("context_id")

                if data.get("data"):
                    b64data = base64.b64decode(data["data"])
                    for frame in audio_bstream.write(b64data):
                        _send_last_frame(segment_id=segment_id, is_final=False)
                        last_frame = frame
                elif data.get("done"):
                    for frame in audio_bstream.flush():
                        _send_last_frame(segment_id=segment_id, is_final=False)
                        last_frame = frame

                    _send_last_frame(segment_id=segment_id, is_final=True)

                    if segment_id == request_id:
                        break
                else:
                    logger.error("unexpected Cartesia message %s", data)

<<<<<<< HEAD
        tasks = [
            asyncio.create_task(_sentence_stream_task(ws)),
            asyncio.create_task(_recv_task(ws)),
        ]
=======
        url = self._opts.get_ws_url(
            f"/tts/websocket?api_key={self._opts.api_key}&cartesia_version={API_VERSION}"
        )

        ws: aiohttp.ClientWebSocketResponse | None = None
>>>>>>> 3d23ef5e

        try:
            await asyncio.gather(*tasks)
        finally:
            await utils.aio.gracefully_cancel(*tasks)


def _to_cartesia_options(opts: _TTSOptions) -> dict[str, Any]:
    voice: dict[str, Any] = {}
    if isinstance(opts.voice, str):
        voice["mode"] = "id"
        voice["id"] = opts.voice
    else:
        voice["mode"] = "embedding"
        voice["embedding"] = opts.voice

    voice_controls: dict = {}
    if opts.speed is not None:
        voice_controls["speed"] = opts.speed
    if opts.emotion is not None:
        voice_controls["emotion"] = opts.emotion

    if voice_controls:
        voice["__experimental_controls"] = voice_controls

    return {
        "model_id": opts.model,
        "voice": voice,
        "output_format": {
            "container": "raw",
            "encoding": opts.encoding,
            "sample_rate": opts.sample_rate,
        },
        "language": opts.language,
    }<|MERGE_RESOLUTION|>--- conflicted
+++ resolved
@@ -401,18 +401,10 @@
                 else:
                     logger.error("unexpected Cartesia message %s", data)
 
-<<<<<<< HEAD
         tasks = [
             asyncio.create_task(_sentence_stream_task(ws)),
             asyncio.create_task(_recv_task(ws)),
         ]
-=======
-        url = self._opts.get_ws_url(
-            f"/tts/websocket?api_key={self._opts.api_key}&cartesia_version={API_VERSION}"
-        )
-
-        ws: aiohttp.ClientWebSocketResponse | None = None
->>>>>>> 3d23ef5e
 
         try:
             await asyncio.gather(*tasks)
