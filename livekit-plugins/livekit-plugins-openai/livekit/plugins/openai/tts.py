# Copyright 2023 LiveKit, Inc.
#
# Licensed under the Apache License, Version 2.0 (the "License");
# you may not use this file except in compliance with the License.
# You may obtain a copy of the License at
#
#     http://www.apache.org/licenses/LICENSE-2.0
#
# Unless required by applicable law or agreed to in writing, software
# distributed under the License is distributed on an "AS IS" BASIS,
# WITHOUT WARRANTIES OR CONDITIONS OF ANY KIND, either express or implied.
# See the License for the specific language governing permissions and
# limitations under the License.

from __future__ import annotations

import asyncio
from dataclasses import dataclass

import httpx
from livekit.agents import (
    DEFAULT_API_CONNECT_OPTIONS,
    APIConnectionError,
    APIConnectOptions,
    APIStatusError,
    APITimeoutError,
    tts,
    utils,
)

import openai

from .models import TTSModels, TTSVoices
from .utils import AsyncAzureADTokenProvider

OPENAI_TTS_SAMPLE_RATE = 48000
OPENAI_TTS_CHANNELS = 1


@dataclass
class _TTSOptions:
    model: TTSModels | str
    voice: TTSVoices | str
    speed: float


class TTS(tts.TTS):
    def __init__(
        self,
        *,
        model: TTSModels | str = "tts-1",
        voice: TTSVoices | str = "alloy",
        speed: float = 1.0,
        base_url: str | None = None,
        api_key: str | None = None,
        client: openai.AsyncClient | None = None,
    ) -> None:
        """
        Create a new instance of OpenAI TTS.

        ``api_key`` must be set to your OpenAI API key, either using the argument or by setting the
        ``OPENAI_API_KEY`` environmental variable.
        """

        super().__init__(
            capabilities=tts.TTSCapabilities(
                streaming=False,
            ),
            sample_rate=OPENAI_TTS_SAMPLE_RATE,
            num_channels=OPENAI_TTS_CHANNELS,
        )

        self._opts = _TTSOptions(
            model=model,
            voice=voice,
            speed=speed,
        )

        self._client = client or openai.AsyncClient(
            max_retries=0,
            api_key=api_key,
            base_url=base_url,
            http_client=httpx.AsyncClient(
                timeout=httpx.Timeout(connect=15.0, read=5.0, write=5.0, pool=5.0),
                follow_redirects=True,
                limits=httpx.Limits(
                    max_connections=50,
                    max_keepalive_connections=50,
                    keepalive_expiry=120,
                ),
            ),
        )

    def update_options(
        self, *, model: TTSModels | None, voice: TTSVoices | None, speed: float | None
    ) -> None:
        self._opts.model = model or self._opts.model
        self._opts.voice = voice or self._opts.voice
        self._opts.speed = speed or self._opts.speed

    @staticmethod
    def create_azure_client(
        *,
        model: TTSModels = "tts-1",
        voice: TTSVoices = "alloy",
        speed: float = 1.0,
        azure_endpoint: str | None = None,
        azure_deployment: str | None = None,
        api_version: str | None = None,
        api_key: str | None = None,
        azure_ad_token: str | None = None,
        azure_ad_token_provider: AsyncAzureADTokenProvider | None = None,
        organization: str | None = None,
        project: str | None = None,
        base_url: str | None = None,
    ) -> TTS:
        """
        This automatically infers the following arguments from their corresponding environment variables if they are not provided:
        - `api_key` from `AZURE_OPENAI_API_KEY`
        - `organization` from `OPENAI_ORG_ID`
        - `project` from `OPENAI_PROJECT_ID`
        - `azure_ad_token` from `AZURE_OPENAI_AD_TOKEN`
        - `api_version` from `OPENAI_API_VERSION`
        - `azure_endpoint` from `AZURE_OPENAI_ENDPOINT`
        """

        azure_client = openai.AsyncAzureOpenAI(
            max_retries=0,
            azure_endpoint=azure_endpoint,
            azure_deployment=azure_deployment,
            api_version=api_version,
            api_key=api_key,
            azure_ad_token=azure_ad_token,
            azure_ad_token_provider=azure_ad_token_provider,
            organization=organization,
            project=project,
            base_url=base_url,
        )  # type: ignore

        return TTS(model=model, voice=voice, speed=speed, client=azure_client)

    def synthesize(
        self,
        text: str,
        *,
        conn_options: APIConnectOptions = DEFAULT_API_CONNECT_OPTIONS,
        segment_id: str | None = None,
    ) -> "ChunkedStream":
        return ChunkedStream(
            tts=self,
            input_text=text,
            conn_options=conn_options,
            opts=self._opts,
            client=self._client,
            segment_id=segment_id,
        )


class ChunkedStream(tts.ChunkedStream):
    def __init__(
        self,
        *,
        tts: TTS,
        input_text: str,
        conn_options: APIConnectOptions,
        opts: _TTSOptions,
        client: openai.AsyncClient,
        segment_id: str | None = None,
    ) -> None:
        super().__init__(tts=tts, input_text=input_text, conn_options=conn_options)
        self._client = client
        self._opts = opts
        self._segment_id = segment_id or utils.shortuuid()

    async def _run(self):
        oai_stream = self._client.audio.speech.with_streaming_response.create(
            input=self.input_text,
            model=self._opts.model,
            voice=self._opts.voice,  # type: ignore
            response_format="opus",
            speed=self._opts.speed,
            timeout=httpx.Timeout(30, connect=self._conn_options.timeout),
        )

        request_id = utils.shortuuid()
        decoder = utils.codecs.AudioStreamDecoder(
            sample_rate=OPENAI_TTS_SAMPLE_RATE,
            num_channels=OPENAI_TTS_CHANNELS,
        )

        async def _decode_loop():
            try:
                async with oai_stream as stream:
                    async for data in stream.iter_bytes():
                        decoder.push(data)
            finally:
                decoder.end_input()

        decode_task = asyncio.create_task(_decode_loop())

        try:
<<<<<<< HEAD
            async with oai_stream as stream:
                async for data in stream.iter_bytes():
                    for frame in audio_bstream.write(data):
                        self._event_ch.send_nowait(
                            tts.SynthesizedAudio(
                                frame=frame,
                                request_id=request_id,
                                segment_id=self._segment_id,
                            )
                        )

                for frame in audio_bstream.flush():
                    self._event_ch.send_nowait(
                        tts.SynthesizedAudio(
                            frame=frame,
                            request_id=request_id,
                            segment_id=self._segment_id,
                        )
=======
            async for frame in decoder:
                if self._event_ch.closed:
                    break
                self._event_ch.send_nowait(
                    tts.SynthesizedAudio(
                        frame=frame,
                        request_id=request_id,
>>>>>>> 1168ebc6
                    )
                )
            await decode_task
        except openai.APITimeoutError:
            raise APITimeoutError()
        except openai.APIStatusError as e:
            raise APIStatusError(
                e.message,
                status_code=e.status_code,
                request_id=e.request_id,
                body=e.body,
            )
        except Exception as e:
            raise APIConnectionError() from e
        finally:
            await utils.aio.gracefully_cancel(decode_task)
            await decoder.aclose()<|MERGE_RESOLUTION|>--- conflicted
+++ resolved
@@ -199,26 +199,6 @@
         decode_task = asyncio.create_task(_decode_loop())
 
         try:
-<<<<<<< HEAD
-            async with oai_stream as stream:
-                async for data in stream.iter_bytes():
-                    for frame in audio_bstream.write(data):
-                        self._event_ch.send_nowait(
-                            tts.SynthesizedAudio(
-                                frame=frame,
-                                request_id=request_id,
-                                segment_id=self._segment_id,
-                            )
-                        )
-
-                for frame in audio_bstream.flush():
-                    self._event_ch.send_nowait(
-                        tts.SynthesizedAudio(
-                            frame=frame,
-                            request_id=request_id,
-                            segment_id=self._segment_id,
-                        )
-=======
             async for frame in decoder:
                 if self._event_ch.closed:
                     break
@@ -226,7 +206,7 @@
                     tts.SynthesizedAudio(
                         frame=frame,
                         request_id=request_id,
->>>>>>> 1168ebc6
+                        segment_id=self._segment_id,
                     )
                 )
             await decode_task
