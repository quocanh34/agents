from __future__ import annotations

<<<<<<< HEAD
import inspect
import json
from typing import Any, Dict, List, Literal, Sequence, Union

from livekit.agents import llm

from google.genai import types

__all__ = [
    "ClientEvents",
    "LiveAPIModels",
    "ResponseModality",
    "Voice",
    "_build_gemini_ctx",
    "_build_tools",
]
=======
from typing import Literal, Sequence, Union

from google.genai import types

from ..._utils import _build_tools
>>>>>>> 58c54a7e

LiveAPIModels = Literal["gemini-2.0-flash-exp"]

Voice = Literal["Puck", "Charon", "Kore", "Fenrir", "Aoede"]

__all__ = ["_build_tools", "ClientEvents"]

ClientEvents = Union[
    types.ContentListUnion,
    types.ContentListUnionDict,
    types.LiveClientContentOrDict,
    types.LiveClientRealtimeInput,
    types.LiveClientRealtimeInputOrDict,
    types.LiveClientToolResponseOrDict,
    types.FunctionResponseOrDict,
    Sequence[types.FunctionResponseOrDict],
<<<<<<< HEAD
]


JSON_SCHEMA_TYPE_MAP = {
    str: "string",
    int: "integer",
    float: "number",
    bool: "boolean",
    dict: "object",
    list: "array",
}


def _build_parameters(arguments: Dict[str, Any]) -> types.SchemaDict:
    properties: Dict[str, types.SchemaDict] = {}
    required: List[str] = []

    for arg_name, arg_info in arguments.items():
        py_type = arg_info.type
        if py_type not in JSON_SCHEMA_TYPE_MAP:
            raise ValueError(f"Unsupported type: {py_type}")

        prop: types.SchemaDict = {
            "type": JSON_SCHEMA_TYPE_MAP[py_type],
            "description": arg_info.description,
        }

        if arg_info.choices:
            prop["enum"] = arg_info.choices

        properties[arg_name] = prop

        if arg_info.default is inspect.Parameter.empty:
            required.append(arg_name)

    parameters: types.SchemaDict = {"type": "object", "properties": properties}

    if required:
        parameters["required"] = required

    return parameters


def _build_tools(fnc_ctx: Any) -> List[types.FunctionDeclarationDict]:
    function_declarations: List[types.FunctionDeclarationDict] = []
    for fnc_info in fnc_ctx.ai_functions.values():
        parameters = _build_parameters(fnc_info.arguments)

        func_decl: types.FunctionDeclarationDict = {
            "name": fnc_info.name,
            "description": fnc_info.description,
            "parameters": parameters,
        }

        function_declarations.append(func_decl)

    return function_declarations


def _build_gemini_ctx(chat_ctx: llm.ChatContext) -> List[types.Content]:
    content = None
    turns = []

    for msg in chat_ctx.messages:
        role = None
        if msg.role == "assistant":
            role = "model"
        elif msg.role in {"system", "user"}:
            role = "user"
        elif msg.role == "tool":
            continue

        if content and content.role == role:
            if isinstance(msg.content, str):
                content.parts.append(types.Part(text=msg.content))
            elif isinstance(msg.content, dict):
                content.parts.append(types.Part(text=json.dumps(msg.content)))
            elif isinstance(msg.content, list):
                for item in msg.content:
                    if isinstance(item, str):
                        content.parts.append(types.Part(text=item))
        else:
            content = types.Content(
                parts=[types.Part(text=msg.content)],
                role=role,
            )
            turns.append(content)

    return turns
=======
]
>>>>>>> 58c54a7e
<|MERGE_RESOLUTION|>--- conflicted
+++ resolved
@@ -1,29 +1,10 @@
 from __future__ import annotations
 
-<<<<<<< HEAD
-import inspect
-import json
-from typing import Any, Dict, List, Literal, Sequence, Union
-
-from livekit.agents import llm
-
-from google.genai import types
-
-__all__ = [
-    "ClientEvents",
-    "LiveAPIModels",
-    "ResponseModality",
-    "Voice",
-    "_build_gemini_ctx",
-    "_build_tools",
-]
-=======
 from typing import Literal, Sequence, Union
 
 from google.genai import types
 
 from ..._utils import _build_tools
->>>>>>> 58c54a7e
 
 LiveAPIModels = Literal["gemini-2.0-flash-exp"]
 
@@ -40,7 +21,6 @@
     types.LiveClientToolResponseOrDict,
     types.FunctionResponseOrDict,
     Sequence[types.FunctionResponseOrDict],
-<<<<<<< HEAD
 ]
 
 
@@ -97,39 +77,4 @@
 
         function_declarations.append(func_decl)
 
-    return function_declarations
-
-
-def _build_gemini_ctx(chat_ctx: llm.ChatContext) -> List[types.Content]:
-    content = None
-    turns = []
-
-    for msg in chat_ctx.messages:
-        role = None
-        if msg.role == "assistant":
-            role = "model"
-        elif msg.role in {"system", "user"}:
-            role = "user"
-        elif msg.role == "tool":
-            continue
-
-        if content and content.role == role:
-            if isinstance(msg.content, str):
-                content.parts.append(types.Part(text=msg.content))
-            elif isinstance(msg.content, dict):
-                content.parts.append(types.Part(text=json.dumps(msg.content)))
-            elif isinstance(msg.content, list):
-                for item in msg.content:
-                    if isinstance(item, str):
-                        content.parts.append(types.Part(text=item))
-        else:
-            content = types.Content(
-                parts=[types.Part(text=msg.content)],
-                role=role,
-            )
-            turns.append(content)
-
-    return turns
-=======
-]
->>>>>>> 58c54a7e
+    return function_declarations